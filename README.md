--- conflicted
+++ resolved
@@ -12,15 +12,8 @@
 ```
 pip install -e machine
 ```
-<<<<<<< HEAD
 Run example script
 ```
 cd seq2attn
 sh seq2attn_example.sh
-=======
-Run training script
-```
-cd seq2attn
-./train_seq2attn.sh
->>>>>>> 8d69bfa6
 ```